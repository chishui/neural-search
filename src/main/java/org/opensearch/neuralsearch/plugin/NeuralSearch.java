/*
 * Copyright OpenSearch Contributors
 * SPDX-License-Identifier: Apache-2.0
 */
package org.opensearch.neuralsearch.plugin;

import static org.opensearch.neuralsearch.settings.NeuralSearchSettings.NEURAL_SEARCH_HYBRID_SEARCH_DISABLED;
import static org.opensearch.neuralsearch.settings.NeuralSearchSettings.RERANKER_MAX_DOC_FIELDS;
import static org.opensearch.neuralsearch.settings.NeuralSearchSettings.NEURAL_STATS_ENABLED;
import static org.opensearch.neuralsearch.sparse.algorithm.ClusterTrainingRunning.updateThreadPoolSize;

import java.util.Arrays;
import java.util.Collection;
import java.util.Collections;
import java.util.List;
import java.util.Map;
import java.util.Optional;
import java.util.function.Supplier;

<<<<<<< HEAD
import org.apache.lucene.util.Accountables;
import org.apache.lucene.util.RamUsageEstimator;
=======
import org.opensearch.common.util.concurrent.OpenSearchExecutors;
>>>>>>> a98b0412
import org.opensearch.index.IndexModule;
import org.opensearch.index.IndexSettings;
import org.opensearch.index.codec.CodecServiceFactory;
import org.opensearch.index.mapper.Mapper;
import org.opensearch.ml.client.MachineLearningNodeClient;
import org.opensearch.neuralsearch.highlight.SemanticHighlighter;
import org.opensearch.neuralsearch.highlight.SemanticHighlighterEngine;
import org.opensearch.neuralsearch.highlight.extractor.QueryTextExtractorRegistry;
import com.google.common.collect.ImmutableList;
import org.opensearch.action.ActionRequest;
import org.opensearch.neuralsearch.settings.NeuralSearchSettings;
import org.opensearch.neuralsearch.settings.NeuralSearchSettingsAccessor;
import org.opensearch.neuralsearch.sparse.SparseIndexEventListener;
import org.opensearch.neuralsearch.sparse.SparseSettings;
import org.opensearch.neuralsearch.sparse.algorithm.ClusterTrainingRunning;
import org.opensearch.neuralsearch.sparse.codec.SparseCodecService;
import org.opensearch.neuralsearch.sparse.mapper.SparseTokensFieldMapper;
import org.opensearch.neuralsearch.stats.events.EventStatsManager;
import org.opensearch.neuralsearch.stats.info.InfoStatsManager;
import org.opensearch.plugins.EnginePlugin;
import org.opensearch.plugins.MapperPlugin;
import org.opensearch.threadpool.FixedExecutorBuilder;
import org.opensearch.transport.client.Client;
import org.opensearch.cluster.metadata.IndexNameExpressionResolver;
import org.opensearch.cluster.node.DiscoveryNodes;
import org.opensearch.cluster.service.ClusterService;
import org.opensearch.common.settings.ClusterSettings;
import org.opensearch.common.settings.IndexScopedSettings;
import org.opensearch.common.settings.Setting;
import org.opensearch.common.settings.Settings;
import org.opensearch.common.settings.SettingsFilter;
import org.opensearch.common.util.FeatureFlags;
import org.opensearch.core.action.ActionResponse;
import org.opensearch.core.common.io.stream.NamedWriteableRegistry;
import org.opensearch.core.xcontent.NamedXContentRegistry;
import org.opensearch.env.Environment;
import org.opensearch.env.NodeEnvironment;
import org.opensearch.ingest.Processor;
import org.opensearch.neuralsearch.executors.HybridQueryExecutor;
import org.opensearch.neuralsearch.ml.MLCommonsClientAccessor;
import org.opensearch.neuralsearch.processor.NeuralQueryEnricherProcessor;
import org.opensearch.neuralsearch.processor.NeuralSparseTwoPhaseProcessor;
import org.opensearch.neuralsearch.processor.NormalizationProcessorWorkflow;
import org.opensearch.neuralsearch.processor.ExplanationResponseProcessor;
import org.opensearch.neuralsearch.processor.SparseEncodingProcessor;
import org.opensearch.neuralsearch.processor.TextEmbeddingProcessor;
import org.opensearch.neuralsearch.processor.TextChunkingProcessor;
import org.opensearch.neuralsearch.processor.TextImageEmbeddingProcessor;
import org.opensearch.neuralsearch.processor.RRFProcessor;
import org.opensearch.neuralsearch.processor.NormalizationProcessor;
import org.opensearch.neuralsearch.processor.combination.ScoreCombinationFactory;
import org.opensearch.neuralsearch.processor.combination.ScoreCombiner;
import org.opensearch.neuralsearch.processor.factory.ExplanationResponseProcessorFactory;
import org.opensearch.neuralsearch.processor.factory.TextChunkingProcessorFactory;
import org.opensearch.neuralsearch.processor.factory.RerankProcessorFactory;
import org.opensearch.neuralsearch.processor.factory.SparseEncodingProcessorFactory;
import org.opensearch.neuralsearch.processor.factory.TextEmbeddingProcessorFactory;
import org.opensearch.neuralsearch.processor.factory.TextImageEmbeddingProcessorFactory;
import org.opensearch.neuralsearch.processor.factory.RRFProcessorFactory;
import org.opensearch.neuralsearch.processor.factory.NormalizationProcessorFactory;
import org.opensearch.neuralsearch.processor.normalization.ScoreNormalizationFactory;
import org.opensearch.neuralsearch.processor.normalization.ScoreNormalizer;
import org.opensearch.neuralsearch.processor.rerank.RerankProcessor;
import org.opensearch.neuralsearch.query.HybridQueryBuilder;
import org.opensearch.neuralsearch.query.NeuralQueryBuilder;
import org.opensearch.neuralsearch.query.NeuralSparseQueryBuilder;
import org.opensearch.neuralsearch.query.ext.RerankSearchExtBuilder;
import org.opensearch.neuralsearch.rest.RestNeuralStatsAction;
import org.opensearch.neuralsearch.search.query.HybridQueryPhaseSearcher;
import org.opensearch.neuralsearch.transport.NeuralStatsAction;
import org.opensearch.neuralsearch.transport.NeuralStatsTransportAction;
import org.opensearch.neuralsearch.util.NeuralSearchClusterUtil;
import org.opensearch.neuralsearch.util.PipelineServiceUtil;
import org.opensearch.plugins.ActionPlugin;
import org.opensearch.plugins.ExtensiblePlugin;
import org.opensearch.plugins.IngestPlugin;
import org.opensearch.plugins.Plugin;
import org.opensearch.plugins.SearchPipelinePlugin;
import org.opensearch.plugins.SearchPlugin;
import org.opensearch.repositories.RepositoriesService;
import org.opensearch.rest.RestController;
import org.opensearch.rest.RestHandler;
import org.opensearch.script.ScriptService;
import org.opensearch.search.fetch.subphase.highlight.Highlighter;
import org.opensearch.search.pipeline.SearchPhaseResultsProcessor;
import org.opensearch.search.pipeline.SearchRequestProcessor;
import org.opensearch.search.pipeline.SearchResponseProcessor;
import org.opensearch.search.query.QueryPhaseSearcher;
import org.opensearch.threadpool.ExecutorBuilder;
import org.opensearch.threadpool.ThreadPool;
import org.opensearch.watcher.ResourceWatcherService;

import lombok.extern.log4j.Log4j2;

/**
 * Neural Search plugin class
 */
@Log4j2
public class NeuralSearch extends Plugin
    implements
        ActionPlugin,
        SearchPlugin,
        IngestPlugin,
        ExtensiblePlugin,
        SearchPipelinePlugin,
        MapperPlugin,
        EnginePlugin {
    private MLCommonsClientAccessor clientAccessor;
    private NormalizationProcessorWorkflow normalizationProcessorWorkflow;
    private NeuralSearchSettingsAccessor settingsAccessor;
    private PipelineServiceUtil pipelineServiceUtil;
    private InfoStatsManager infoStatsManager;
    private final ScoreNormalizationFactory scoreNormalizationFactory = new ScoreNormalizationFactory();
    private final ScoreCombinationFactory scoreCombinationFactory = new ScoreCombinationFactory();
    private final SemanticHighlighter semanticHighlighter;
    public static final String EXPLANATION_RESPONSE_KEY = "explanation_response";
    public static final String NEURAL_BASE_URI = "/_plugins/_neural";

    public NeuralSearch() {
        this.semanticHighlighter = new SemanticHighlighter();
    }

    @Override
    public Collection<Object> createComponents(
        final Client client,
        final ClusterService clusterService,
        final ThreadPool threadPool,
        final ResourceWatcherService resourceWatcherService,
        final ScriptService scriptService,
        final NamedXContentRegistry xContentRegistry,
        final Environment environment,
        final NodeEnvironment nodeEnvironment,
        final NamedWriteableRegistry namedWriteableRegistry,
        final IndexNameExpressionResolver indexNameExpressionResolver,
        final Supplier<RepositoriesService> repositoriesServiceSupplier
    ) {
        NeuralSearchClusterUtil.instance().initialize(clusterService);
        NeuralQueryBuilder.initialize(clientAccessor);
        NeuralSparseQueryBuilder.initialize(clientAccessor);
        QueryTextExtractorRegistry queryTextExtractorRegistry = new QueryTextExtractorRegistry();
        SemanticHighlighterEngine semanticHighlighterEngine = SemanticHighlighterEngine.builder()
            .mlCommonsClient(clientAccessor)
            .queryTextExtractorRegistry(queryTextExtractorRegistry)
            .build();
        semanticHighlighter.initialize(semanticHighlighterEngine);
        HybridQueryExecutor.initialize(threadPool);
        normalizationProcessorWorkflow = new NormalizationProcessorWorkflow(new ScoreNormalizer(), new ScoreCombiner());
        settingsAccessor = new NeuralSearchSettingsAccessor(clusterService, environment.settings());
        pipelineServiceUtil = new PipelineServiceUtil(clusterService);
        infoStatsManager = new InfoStatsManager(NeuralSearchClusterUtil.instance(), settingsAccessor, pipelineServiceUtil);
        EventStatsManager.instance().initialize(settingsAccessor);
        clusterService.getClusterSettings()
            .addSettingsUpdateConsumer(
                NeuralSearchSettings.SPARSE_ALGO_PARAM_INDEX_THREAD_QTY_SETTING,
                newThreadQty -> updateThreadPoolSize(newThreadQty)
            );
        ClusterTrainingRunning.initialize(threadPool);
        return List.of(clientAccessor, EventStatsManager.instance(), infoStatsManager);
    }

    @Override
    public List<QuerySpec<?>> getQueries() {
        return Arrays.asList(
            new QuerySpec<>(NeuralQueryBuilder.NAME, NeuralQueryBuilder::new, NeuralQueryBuilder::fromXContent),
            new QuerySpec<>(HybridQueryBuilder.NAME, HybridQueryBuilder::new, HybridQueryBuilder::fromXContent),
            new QuerySpec<>(NeuralSparseQueryBuilder.NAME, NeuralSparseQueryBuilder::new, NeuralSparseQueryBuilder::fromXContent)
        );
    }

    @Override
    public List<RestHandler> getRestHandlers(
        Settings settings,
        RestController restController,
        ClusterSettings clusterSettings,
        IndexScopedSettings indexScopedSettings,
        SettingsFilter settingsFilter,
        IndexNameExpressionResolver indexNameExpressionResolver,
        Supplier<DiscoveryNodes> nodesInCluster
    ) {
        RestNeuralStatsAction restNeuralStatsAction = new RestNeuralStatsAction(settingsAccessor);
        return ImmutableList.of(restNeuralStatsAction);
    }

    @Override
    public List<ActionHandler<? extends ActionRequest, ? extends ActionResponse>> getActions() {
        return Arrays.asList(new ActionHandler<>(NeuralStatsAction.INSTANCE, NeuralStatsTransportAction.class));
    }

    @Override
    public List<ExecutorBuilder<?>> getExecutorBuilders(Settings settings) {
        int allocatedProcessors = NeuralSearchSettings.updateThreadQtySettings(settings);
        return List.of(
            HybridQueryExecutor.getExecutorBuilder(settings),
            new FixedExecutorBuilder(
                settings,
                ClusterTrainingRunning.THREAD_POOL_NAME,
                allocatedProcessors,
                -1,
                ClusterTrainingRunning.THREAD_POOL_NAME,
                false
            )
        );
    }

    @Override
    public Map<String, Processor.Factory> getProcessors(Processor.Parameters parameters) {
        clientAccessor = new MLCommonsClientAccessor(new MachineLearningNodeClient(parameters.client));
        return Map.of(
            TextEmbeddingProcessor.TYPE,
            new TextEmbeddingProcessorFactory(
                parameters.client,
                clientAccessor,
                parameters.env,
                parameters.ingestService.getClusterService()
            ),
            SparseEncodingProcessor.TYPE,
            new SparseEncodingProcessorFactory(
                parameters.client,
                clientAccessor,
                parameters.env,
                parameters.ingestService.getClusterService()
            ),
            TextImageEmbeddingProcessor.TYPE,
            new TextImageEmbeddingProcessorFactory(
                parameters.client,
                clientAccessor,
                parameters.env,
                parameters.ingestService.getClusterService()
            ),
            TextChunkingProcessor.TYPE,
            new TextChunkingProcessorFactory(parameters.env, parameters.ingestService.getClusterService(), parameters.analysisRegistry)
        );
    }

    @Override
    public Optional<QueryPhaseSearcher> getQueryPhaseSearcher() {
        // we're using "is_disabled" flag as there are no proper implementation of FeatureFlags.isDisabled(). Both
        // cases when flag is not set, or it is "false" are interpreted in the same way. In such case core is reading
        // the actual value from settings.
        if (FeatureFlags.isEnabled(NEURAL_SEARCH_HYBRID_SEARCH_DISABLED.getKey())) {
            log.info(
                "Not registering hybrid query phase searcher because feature flag [{}] is disabled",
                NEURAL_SEARCH_HYBRID_SEARCH_DISABLED.getKey()
            );
            return Optional.empty();
        }
        log.info("Registering hybrid query phase searcher with feature flag [{}]", NEURAL_SEARCH_HYBRID_SEARCH_DISABLED.getKey());
        return Optional.of(new HybridQueryPhaseSearcher());
    }

    @Override
    public Map<String, org.opensearch.search.pipeline.Processor.Factory<SearchPhaseResultsProcessor>> getSearchPhaseResultsProcessors(
        Parameters parameters
    ) {
        return Map.of(
            NormalizationProcessor.TYPE,
            new NormalizationProcessorFactory(normalizationProcessorWorkflow, scoreNormalizationFactory, scoreCombinationFactory),
            RRFProcessor.TYPE,
            new RRFProcessorFactory(normalizationProcessorWorkflow, scoreNormalizationFactory, scoreCombinationFactory)
        );
    }

    @Override
    public List<Setting<?>> getSettings() {
        return List.of(
            NEURAL_SEARCH_HYBRID_SEARCH_DISABLED,
            RERANKER_MAX_DOC_FIELDS,
            NEURAL_STATS_ENABLED,
<<<<<<< HEAD
            SparseSettings.IS_SPARSE_INDEX_SETTING,
            SparseSettings.SPARSE_MEMORY_SETTING,
            NeuralSearchSettings.SPARSE_ALGO_PARAM_INDEX_THREAD_QTY_SETTING
=======
            SparseSettings.IS_SPARSE_INDEX_SETTING
>>>>>>> a98b0412
        );
    }

    @Override
    public Map<String, org.opensearch.search.pipeline.Processor.Factory<SearchRequestProcessor>> getRequestProcessors(
        Parameters parameters
    ) {
        return Map.of(
            NeuralQueryEnricherProcessor.TYPE,
            new NeuralQueryEnricherProcessor.Factory(),
            NeuralSparseTwoPhaseProcessor.TYPE,
            new NeuralSparseTwoPhaseProcessor.Factory()
        );
    }

    @Override
    public Map<String, org.opensearch.search.pipeline.Processor.Factory<SearchResponseProcessor>> getResponseProcessors(
        Parameters parameters
    ) {
        return Map.of(
            RerankProcessor.TYPE,
            new RerankProcessorFactory(clientAccessor, parameters.searchPipelineService.getClusterService()),
            ExplanationResponseProcessor.TYPE,
            new ExplanationResponseProcessorFactory()
        );
    }

    @Override
    public List<SearchPlugin.SearchExtSpec<?>> getSearchExts() {
        return List.of(
            new SearchExtSpec<>(
                RerankSearchExtBuilder.PARAM_FIELD_NAME,
                in -> new RerankSearchExtBuilder(in),
                parser -> RerankSearchExtBuilder.parse(parser)
            )
        );
    }

    @Override
    public Map<String, Mapper.TypeParser> getMappers() {
        return Collections.singletonMap(SparseTokensFieldMapper.CONTENT_TYPE, new SparseTokensFieldMapper.SparseTypeParser());
    }

    @Override
    public Optional<CodecServiceFactory> getCustomCodecServiceFactory(IndexSettings indexSettings) {
        if (indexSettings.getValue(SparseSettings.IS_SPARSE_INDEX_SETTING)) {
            return Optional.of((config) -> new SparseCodecService(config, indexSettings));
        }
        return Optional.empty();
    }

    /**
     * Register semantic highlighter
     */
    @Override
    public Map<String, Highlighter> getHighlighters() {
        return Collections.singletonMap(SemanticHighlighter.NAME, semanticHighlighter);
    }

    @Override
    public void onIndexModule(IndexModule indexModule) {
        if (SparseSettings.IS_SPARSE_INDEX_SETTING.get(indexModule.getSettings())) {
            indexModule.addIndexEventListener(new SparseIndexEventListener());
        }
    }
}<|MERGE_RESOLUTION|>--- conflicted
+++ resolved
@@ -17,12 +17,9 @@
 import java.util.Optional;
 import java.util.function.Supplier;
 
-<<<<<<< HEAD
+import org.opensearch.common.util.concurrent.OpenSearchExecutors;
 import org.apache.lucene.util.Accountables;
 import org.apache.lucene.util.RamUsageEstimator;
-=======
-import org.opensearch.common.util.concurrent.OpenSearchExecutors;
->>>>>>> a98b0412
 import org.opensearch.index.IndexModule;
 import org.opensearch.index.IndexSettings;
 import org.opensearch.index.codec.CodecServiceFactory;
@@ -291,13 +288,8 @@
             NEURAL_SEARCH_HYBRID_SEARCH_DISABLED,
             RERANKER_MAX_DOC_FIELDS,
             NEURAL_STATS_ENABLED,
-<<<<<<< HEAD
             SparseSettings.IS_SPARSE_INDEX_SETTING,
-            SparseSettings.SPARSE_MEMORY_SETTING,
             NeuralSearchSettings.SPARSE_ALGO_PARAM_INDEX_THREAD_QTY_SETTING
-=======
-            SparseSettings.IS_SPARSE_INDEX_SETTING
->>>>>>> a98b0412
         );
     }
 
