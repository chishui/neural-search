/*
 * Copyright OpenSearch Contributors
 * SPDX-License-Identifier: Apache-2.0
 */
package org.opensearch.neuralsearch.settings;

import org.opensearch.common.settings.Setting;

import lombok.AccessLevel;
import lombok.NoArgsConstructor;
import org.opensearch.common.settings.Settings;
import org.opensearch.common.util.concurrent.OpenSearchExecutors;

/**
 * Class defines settings specific to neural-search plugin
 * DEFAULT_INDEX_THREAD_QTY: -1 represents that user did not give a specific thread quantity
 * MAX_INDEX_THREAD_QTY: Initial max value, will be updated based on actual CPU cores
 */
@NoArgsConstructor(access = AccessLevel.PRIVATE)
public final class NeuralSearchSettings {
<<<<<<< HEAD

    public static final String NEURAL_SPARSE_INDEX = "index.neural_sparse";

=======
    public static final int DEFAULT_INDEX_THREAD_QTY = -1;
    public static int MAX_INDEX_THREAD_QTY = 1024;
    public static final String SPARSE_ALGO_PARAM_INDEX_THREAD_QTY = "neural.sparse.algo_param.index_thread_qty";
    public static Integer SPARSE_DEFAULT_ALGO_PARAM_INDEX_THREAD_QTY = DEFAULT_INDEX_THREAD_QTY;
>>>>>>> 5f37c163
    /**
     * Gates the functionality of hybrid search
     * Currently query phase searcher added with hybrid search will conflict with concurrent search in core.
     * Once that problem is resolved this feature flag can be removed.
     */
    public static final Setting<Boolean> NEURAL_SEARCH_HYBRID_SEARCH_DISABLED = Setting.boolSetting(
        "plugins.neural_search.hybrid_search_disabled",
        false,
        Setting.Property.NodeScope
    );

    /**
     * Limits the number of document fields that can be passed to the reranker.
     */
    public static final Setting<Integer> RERANKER_MAX_DOC_FIELDS = Setting.intSetting(
        "plugins.neural_search.reranker_max_document_fields",
        50,
        Setting.Property.NodeScope
    );

    /**
     * Enables or disables the Stats API and event stat collection.
     * If API is called when stats are disabled, the response will 403.
     * Event stat increment calls are also treated as no-ops.
     */
    public static final Setting<Boolean> NEURAL_STATS_ENABLED = Setting.boolSetting(
        "plugins.neural_search.stats_enabled",
        false,
        Setting.Property.NodeScope,
        Setting.Property.Dynamic
    );

    public static Setting<Integer> SPARSE_ALGO_PARAM_INDEX_THREAD_QTY_SETTING = Setting.intSetting(
        SPARSE_ALGO_PARAM_INDEX_THREAD_QTY,
        SPARSE_DEFAULT_ALGO_PARAM_INDEX_THREAD_QTY,
        -1, // -1 means that user did not give specific thread quantity
        MAX_INDEX_THREAD_QTY,
        Setting.Property.NodeScope,
        Setting.Property.Dynamic
    );

    public static int updateThreadQtySettings(Settings settings) {
        int maxThreadQty = OpenSearchExecutors.allocatedProcessors(settings);
        int threadQty = SPARSE_ALGO_PARAM_INDEX_THREAD_QTY_SETTING.get(settings);
        if (threadQty == DEFAULT_INDEX_THREAD_QTY) {
            threadQty = Math.max(maxThreadQty / 2, 1);
        }
        MAX_INDEX_THREAD_QTY = maxThreadQty;
        SPARSE_DEFAULT_ALGO_PARAM_INDEX_THREAD_QTY = threadQty;
        SPARSE_ALGO_PARAM_INDEX_THREAD_QTY_SETTING = Setting.intSetting(
            SPARSE_ALGO_PARAM_INDEX_THREAD_QTY,
            SPARSE_DEFAULT_ALGO_PARAM_INDEX_THREAD_QTY,
            1,
            MAX_INDEX_THREAD_QTY,
            Setting.Property.NodeScope,
            Setting.Property.Dynamic
        );
        return threadQty;
    }

}<|MERGE_RESOLUTION|>--- conflicted
+++ resolved
@@ -18,16 +18,13 @@
  */
 @NoArgsConstructor(access = AccessLevel.PRIVATE)
 public final class NeuralSearchSettings {
-<<<<<<< HEAD
 
     public static final String NEURAL_SPARSE_INDEX = "index.neural_sparse";
 
-=======
     public static final int DEFAULT_INDEX_THREAD_QTY = -1;
     public static int MAX_INDEX_THREAD_QTY = 1024;
     public static final String SPARSE_ALGO_PARAM_INDEX_THREAD_QTY = "neural.sparse.algo_param.index_thread_qty";
     public static Integer SPARSE_DEFAULT_ALGO_PARAM_INDEX_THREAD_QTY = DEFAULT_INDEX_THREAD_QTY;
->>>>>>> 5f37c163
     /**
      * Gates the functionality of hybrid search
      * Currently query phase searcher added with hybrid search will conflict with concurrent search in core.
