--- conflicted
+++ resolved
@@ -13,27 +13,18 @@
     public static final String CLUSTER_RATIO_FIELD = "cluster_ratio";
     public static final String APPROXIMATE_THRESHOLD_FIELD = "approximate_threshold";
 
-<<<<<<< HEAD
-    public final class Seismic {
-        public static final int DEFAULT_N_POSTINGS = -1; // Determine whether a user has given a specific value. If N_POSTINGS is -1, it
-                                                         // will disable the N_POSTINGS_FIELD field.
-        public static final float DEFAULT_SUMMARY_PRUNE_RATIO = 0.4f; // SUMMARY_PRUNE_RATIO will prune summary into alpha-massed form.
-        public static final float DEFAULT_CLUSTER_RATIO = 0.1f; // CLUSTER_RATIO refers to following equation: cluster_num = cluster_ratio *
-                                                                // posting_list_length.
-        public static final int DEFAULT_ALGO_TRIGGER_DOC_COUNT = 1000000; // We would suggest you using SEISMIC once your dataset size
-                                                                          // reaches 1M, where our latency can be 60% of two-phase
-                                                                          // algorithm.
-        public static final float DEFAULT_POSTING_PRUNE_RATIO = 0.0005f; // The POSTING_PRUNE_RATIO controls how long your posting lists can
-                                                                         // keep. This length is nearly linear with the dataset size, which
-                                                                         // is an empirical ratio from our tests.
-        public static final int DEFAULT_POSTING_MINIMUM_LENGTH = 160; // 160 is a good nPostings value when there are 100K documents. We
-                                                                      // would only suggest using SEISMIC with over 100K+ documents.
-=======
+    /**
+     * DEFAULT_APPROXIMATE_THRESHOLD: Minimum document collection number to trigger Seismic
+     * DEFAULT_POSTING_MINIMUM_LENGTH: Minimum posting length when operating with a Seismic segments
+     * SEISMIC is generally only recommended for collections at least 100K documents, where 160 is a good value for the posting length
+     * If N_POSTINGS is not provided, each posting list will be automatically pruned with DEFAULT_POSTING_PRUNE_RATIO
+     */
     public static final class Seismic {
-        public static final int DEFAULT_N_POSTINGS = 6000;
+        public static final int DEFAULT_N_POSTINGS = -1;
         public static final float DEFAULT_SUMMARY_PRUNE_RATIO = 0.4f;
         public static final float DEFAULT_CLUSTER_RATIO = 0.1f;
         public static final int DEFAULT_APPROXIMATE_THRESHOLD = 1000000;
->>>>>>> ea339893
+        public static final float DEFAULT_POSTING_PRUNE_RATIO = 0.0005f;
+        public static final int DEFAULT_POSTING_MINIMUM_LENGTH = 160;
     }
 }