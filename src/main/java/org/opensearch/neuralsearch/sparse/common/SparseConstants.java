--- conflicted
+++ resolved
@@ -11,12 +11,8 @@
     public static final String SUMMARY_PRUNE_RATIO_FIELD = "summary_prune_ratio";
     public static final String SEISMIC = "seismic";
     public static final String CLUSTER_RATIO_FIELD = "cluster_ratio";
-<<<<<<< HEAD
-    public static final String ALGO_TRIGGER_DOC_COUNT_FIELD = "algo_trigger_doc_count";
+    public static final String APPROXIMATE_THRESHOLD_FIELD = "approximate_threshold";
     public static final String INDEX_THREAD_QTY = "indexThreadQty";
-=======
-    public static final String APPROXIMATE_THRESHOLD_FIELD = "approximate_threshold";
->>>>>>> a98b0412
 
     /**
      * DEFAULT_APPROXIMATE_THRESHOLD: Minimum document collection number to trigger Seismic
