/*
 * Copyright OpenSearch Contributors
 * SPDX-License-Identifier: Apache-2.0
 */
package org.opensearch.neuralsearch.sparse.cache;

import lombok.Getter;
import lombok.extern.log4j.Log4j2;
import org.apache.lucene.util.Accountable;
import org.apache.lucene.util.BytesRef;
import org.apache.lucene.util.RamUsageEstimator;
import org.opensearch.neuralsearch.sparse.accessor.ClusteredPostingReader;
import org.opensearch.neuralsearch.sparse.accessor.ClusteredPostingWriter;
import org.opensearch.neuralsearch.sparse.data.DocumentCluster;
import org.opensearch.neuralsearch.sparse.data.PostingClusters;

import java.util.List;
import java.util.Map;
import java.util.Set;
import java.util.concurrent.ConcurrentHashMap;
import java.util.concurrent.atomic.AtomicLong;
import java.util.function.Consumer;

/**
 * This class manages the cache postings for sparse vectors. It provides methods to write and read postings from cache.
 * It is used by the SparsePostingsConsumer and SparsePostingsReader classes.
 */
@Log4j2
public class ClusteredPostingCacheItem implements Accountable {

    private static final String CIRCUIT_BREAKER_LABEL = "Cache Clustered Posting";
    private final Map<BytesRef, PostingClusters> clusteredPostings = new ConcurrentHashMap<>();
    private final AtomicLong usedRamBytes = new AtomicLong(RamUsageEstimator.shallowSizeOf(clusteredPostings));
    @Getter
    private final ClusteredPostingReader reader = new CacheClusteredPostingReader();
    @Getter
    private final ClusteredPostingWriter writer = new CacheClusteredPostingWriter();

    /**
     * Returns the writer instance.
     * @param circuitBreakerHandler A consumer to handle circuit breaker triggering differently
     * @return the ClusteredPostingWriter instance
     */
    public ClusteredPostingWriter getWriter(Consumer<Long> circuitBreakerHandler) {
<<<<<<< HEAD

=======
>>>>>>> b209ba3b
        return new CacheClusteredPostingWriter(circuitBreakerHandler);
    }

    public ClusteredPostingCacheItem() {
        CircuitBreakerManager.addWithoutBreaking(usedRamBytes.get());
    }

    @Override
    public long ramBytesUsed() {
        return usedRamBytes.get();
    }

    private class CacheClusteredPostingReader implements ClusteredPostingReader {
        @Override
        public PostingClusters read(BytesRef term) {
            return clusteredPostings.get(term);
        }

        @Override
        public Set<BytesRef> getTerms() {
            // Note: We're returning the keySet directly instead of using Collections.unmodifiableSet()
            // for performance reasons. Callers should treat this as a read-only view.
            return clusteredPostings.keySet();
        }

        @Override
        public long size() {
            return clusteredPostings.size();
        }
    }

    private class CacheClusteredPostingWriter implements ClusteredPostingWriter {
        private final Consumer<Long> circuitBreakerTriggerHandler;

        private CacheClusteredPostingWriter(Consumer<Long> circuitBreakerTriggerHandler) {
            this.circuitBreakerTriggerHandler = circuitBreakerTriggerHandler;
        }

        private CacheClusteredPostingWriter() {
            this.circuitBreakerTriggerHandler = null;
        }

        public void insert(BytesRef term, List<DocumentCluster> clusters) {
            if (clusters == null || clusters.isEmpty() || term == null) {
                return;
            }

            // Clone a new BytesRef object to avoid offset change
            BytesRef clonedTerm = term.clone();
            PostingClusters postingClusters = new PostingClusters(clusters);
            // BytesRef.bytes is never null
            long ramBytesUsed = postingClusters.ramBytesUsed() + RamUsageEstimator.shallowSizeOf(clonedTerm) + clonedTerm.bytes.length;

            if (!CircuitBreakerManager.addMemoryUsage(ramBytesUsed, CIRCUIT_BREAKER_LABEL)) {
                // TODO: cache eviction
                if (circuitBreakerTriggerHandler != null) {
                    circuitBreakerTriggerHandler.accept(ramBytesUsed);
                }
                return;
            }

            // Update the clusters with putIfAbsent for thread safety
            PostingClusters existingClusters = clusteredPostings.putIfAbsent(clonedTerm, postingClusters);

            // Only update memory usage if we actually inserted a new entry
            if (existingClusters == null) {
                usedRamBytes.addAndGet(ramBytesUsed);
            }
        }
    }
}<|MERGE_RESOLUTION|>--- conflicted
+++ resolved
@@ -42,10 +42,6 @@
      * @return the ClusteredPostingWriter instance
      */
     public ClusteredPostingWriter getWriter(Consumer<Long> circuitBreakerHandler) {
-<<<<<<< HEAD
-
-=======
->>>>>>> b209ba3b
         return new CacheClusteredPostingWriter(circuitBreakerHandler);
     }
 
