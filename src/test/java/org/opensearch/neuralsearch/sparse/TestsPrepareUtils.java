--- conflicted
+++ resolved
@@ -112,11 +112,7 @@
             Version.LATEST,                // version
             Version.LATEST,                // minVersion
             "_test_segment",               // name
-<<<<<<< HEAD
-            maxDoc,                            // maxDoc
-=======
             maxDoc,                        // maxDoc
->>>>>>> 984a2399
             false,                         // isCompoundFile
             false,                         // hasBlocks
             Codec.getDefault(),            // codec
@@ -416,7 +412,6 @@
 
         return new SegmentWriteState(InfoStream.getDefault(), directory, segmentInfo, fieldInfos, null, ioContext);
     }
-<<<<<<< HEAD
 
     public static BytesRef prepareValidSparseVectorBytes() {
         // Create a valid sparse vector BytesRef with token "1" -> 0.5f
@@ -437,6 +432,4 @@
             throw new RuntimeException(e);
         }
     }
-=======
->>>>>>> 984a2399
 }