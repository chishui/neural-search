/*
 * Copyright OpenSearch Contributors
 * SPDX-License-Identifier: Apache-2.0
 */
package org.opensearch.neuralsearch.sparse;

import org.apache.lucene.codecs.Codec;
import org.apache.lucene.codecs.DocValuesProducer;
import org.apache.lucene.codecs.FieldsProducer;
import org.apache.lucene.index.BinaryDocValues;

import org.apache.lucene.index.MergeState;
import org.apache.lucene.index.SegmentInfo;
import org.apache.lucene.index.SegmentWriteState;
import org.apache.lucene.index.FieldInfo;
import org.apache.lucene.index.FieldInfos;
import org.apache.lucene.index.IndexOptions;
import org.apache.lucene.index.DocValuesType;
import org.apache.lucene.index.DocValuesSkipIndexType;
import org.apache.lucene.index.VectorEncoding;
import org.apache.lucene.index.VectorSimilarityFunction;
import org.apache.lucene.index.NumericDocValues;
import org.apache.lucene.index.SortedDocValues;
import org.apache.lucene.index.DocValuesSkipper;
import org.apache.lucene.index.Terms;
import org.apache.lucene.index.SortedSetDocValues;
import org.apache.lucene.index.SortedNumericDocValues;
import org.apache.lucene.index.IndexableFieldType;
import org.apache.lucene.search.DocIdSetIterator;
import org.apache.lucene.store.ByteBuffersDirectory;
import org.apache.lucene.store.Directory;
<<<<<<< HEAD
import org.apache.lucene.util.Bits;
=======
import org.apache.lucene.store.IOContext;
>>>>>>> 984a2399
import org.apache.lucene.util.BytesRef;
import org.apache.lucene.util.InfoStream;
import org.apache.lucene.util.Version;
import org.opensearch.common.settings.Settings;
import org.opensearch.index.mapper.ContentPath;
import org.opensearch.neuralsearch.sparse.codec.SparseBinaryDocValuesPassThrough;

import java.io.IOException;
import java.util.Collections;
import java.util.HashMap;
import java.util.Iterator;
import java.util.Map;
import java.util.concurrent.Executors;

import static org.mockito.Mockito.mock;
import static org.mockito.Mockito.when;

public class TestsPrepareUtils {

    private final static String fieldName = "test_field";

    public static FieldInfo prepareKeyFieldInfo() {

        // Create a FieldInfo object
        FieldInfo keyFieldInfo = new FieldInfo(
            fieldName,                     // name
            0,                             // number
            false,                         // storeTermVector
            false,                         // omitNorms
            false,                         // storePayloads
            IndexOptions.DOCS,             // indexOptions
            DocValuesType.BINARY,          // docValuesType
            DocValuesSkipIndexType.NONE,   // docValuesSkipIndex
            -1,                            // dvGen
            new HashMap<>(),               // attributes
            0,                             // pointDimensionCount
            0,                             // pointIndexDimensionCount
            0,                             // pointNumBytes
            0,                             // vectorDimension
            VectorEncoding.FLOAT32,        // vectorEncoding
            VectorSimilarityFunction.EUCLIDEAN, // vectorSimilarityFunction
            false,                         // softDeletesField
            false                          // isParentField
        );
        return keyFieldInfo;
    }

    public static SegmentInfo prepareSegmentInfo() {
        MergeState.DocMap[] docMaps = new MergeState.DocMap[1];
        docMaps[0] = docID -> docID;
        Directory dir = new ByteBuffersDirectory();
        byte[] id = new byte[16];
        for (int i = 0; i < id.length; i++) {
            id[i] = (byte) i;
        }

        SegmentInfo segmentInfo = new SegmentInfo(
            dir,                           // directory
            Version.LATEST,                // version
            Version.LATEST,                // minVersion
            "_test_segment",               // name
            10,                            // maxDoc
            false,                         // isCompoundFile
            false,                         // hasBlocks
            Codec.getDefault(),            // codec
            Collections.emptyMap(),        // diagnostics
            id,                            // id
            Collections.emptyMap(),        // attributes
            null                           // indexSort
        );
        return segmentInfo;
    }

<<<<<<< HEAD
    public static BinaryDocValues prepareBinaryDocValues() throws IOException {
        BinaryDocValues mockBinaryDocValues = mock(BinaryDocValues.class);

        when(mockBinaryDocValues.docID()).thenReturn(-1);

        when(mockBinaryDocValues.nextDoc()).thenReturn(0)
            .thenReturn(1)
            .thenReturn(2)
            .thenReturn(3)
            .thenReturn(4)
            .thenReturn(5)
            .thenReturn(6)
            .thenReturn(7)
            .thenReturn(8)
            .thenReturn(9)
            .thenReturn(DocIdSetIterator.NO_MORE_DOCS);
        when(mockBinaryDocValues.cost()).thenReturn(10L);

        when(mockBinaryDocValues.binaryValue()).thenReturn(new BytesRef(new byte[] { 1, 2, 3, 4 }));
        return mockBinaryDocValues;
=======
    public static SegmentInfo prepareSegmentInfo(int maxDoc) {
        MergeState.DocMap[] docMaps = new MergeState.DocMap[1];
        docMaps[0] = docID -> docID;
        Directory dir = new ByteBuffersDirectory();
        byte[] id = new byte[16];
        for (int i = 0; i < id.length; i++) {
            id[i] = (byte) i;
        }

        SegmentInfo segmentInfo = new SegmentInfo(
            dir,                           // directory
            Version.LATEST,                // version
            Version.LATEST,                // minVersion
            "_test_segment",               // name
            maxDoc,                        // maxDoc
            false,                         // isCompoundFile
            false,                         // hasBlocks
            Codec.getDefault(),            // codec
            Collections.emptyMap(),        // diagnostics
            id,                            // id
            Collections.emptyMap(),        // attributes
            null                           // indexSort
        );
        return segmentInfo;
    }

    public static BinaryDocValues prepareBinaryDocValues() {
        final BytesRef value = new BytesRef(new byte[] { 1, 2, 3, 4 });
        BinaryDocValues binaryDocValues = new BinaryDocValues() {
            private int docID = -1;

            @Override
            public int docID() {
                return docID;
            }

            @Override
            public int nextDoc() {
                if (docID < 9) {
                    docID++;
                    return docID;
                }
                return NO_MORE_DOCS;
            }

            @Override
            public int advance(int target) {
                if (docID < target && target <= 9) {
                    docID = target;
                    return docID;
                }
                return NO_MORE_DOCS;
            }

            @Override
            public long cost() {
                return 10;
            }

            @Override
            public BytesRef binaryValue() {
                return value;
            }

            @Override
            public boolean advanceExact(int target) throws IOException {
                if (target <= 9) {
                    docID = target;
                    return true;
                }
                return false;
            }
        };
        return binaryDocValues;
>>>>>>> 984a2399
    }

    public static DocValuesProducer prepareDocValuesProducer(BinaryDocValues binaryDocValues) {
        DocValuesProducer docValuesProducer = new DocValuesProducer() {
            @Override
            public NumericDocValues getNumeric(FieldInfo field) {
                return null;
            }

            @Override
            public BinaryDocValues getBinary(FieldInfo field) {
                if (field.name.equals(fieldName)) {
                    return binaryDocValues;
                }
                return null;
            }

            @Override
            public SortedDocValues getSorted(FieldInfo field) {
                return null;
            }

            @Override
            public SortedNumericDocValues getSortedNumeric(FieldInfo field) {
                return null;
            }

            @Override
            public SortedSetDocValues getSortedSet(FieldInfo field) {
                return null;
            }

            @Override
            public void checkIntegrity() {}

            @Override
            public void close() {}

            @Override
            public DocValuesSkipper getSkipper(FieldInfo field) throws IOException {
                return null;
            }
        };
        return docValuesProducer;
    }

    public static FieldsProducer prepareFieldsProducer() {
        FieldsProducer fieldsProducer = new FieldsProducer() {
            @Override
            public Iterator<String> iterator() {
                return Collections.singleton(fieldName).iterator();
            }

            @Override
            public Terms terms(String field) {
                return null;
            }

            @Override
            public int size() {
                return 1;
            }

            @Override
            public void checkIntegrity() {}

            @Override
            public void close() {}
        };
        return fieldsProducer;
    }

    public static MergeState prepareMergeState(boolean isEmptyMaxDocs) throws IOException {
        MergeState.DocMap[] docMaps = new MergeState.DocMap[1];
        docMaps[0] = docID -> docID;
        SegmentInfo segmentInfo = prepareSegmentInfo();

        int[] maxDocs = new int[] { 10 };
        if (isEmptyMaxDocs) {
            maxDocs = new int[] { 0 };
        }

        // Create a FieldInfo object
        FieldInfo keyFieldInfo = prepareKeyFieldInfo();

        // Create a real BinaryDocValues object
        BinaryDocValues binaryDocValues = prepareBinaryDocValues();

        // Create a DocValuesProducer
        DocValuesProducer docValuesProducer = prepareDocValuesProducer(binaryDocValues);

        DocValuesProducer[] docValuesProducers = new DocValuesProducer[1];
        docValuesProducers[0] = docValuesProducer;

        // Create FieldInfos, like an array of FieldInfo
        FieldInfos fieldInfos = new FieldInfos(new FieldInfo[] { keyFieldInfo });
        FieldInfos[] fieldInfosArray = new FieldInfos[1];
        fieldInfosArray[0] = fieldInfos;

        // Create FieldsProducer
        FieldsProducer fieldsProducer = prepareFieldsProducer();

        FieldsProducer[] fieldsProducers = new FieldsProducer[1];
        fieldsProducers[0] = fieldsProducer;

        // Create MergeState
        MergeState mergeState = new MergeState(
            docMaps,
            segmentInfo,
            fieldInfos,                // mergeFieldInfos
            null,                      // storedFieldsReaders
            null,                      // termVectorsReaders
            null,                      // normsProducers
            docValuesProducers,        // docValuesProducers
            fieldInfosArray,           // fieldInfos
            null,                      // liveDocs
            fieldsProducers,           // fieldsProducers
            null,                      // pointsReaders
            null,                      // knnVectorsReaders
            maxDocs,
            InfoStream.getDefault(),
            Executors.newSingleThreadExecutor(),
            false                      // needsIndexSort
        );
        return mergeState;
    }

    /**
     * Creates a MergeState with mocked BinaryDocValues
     */
    public static MergeState prepareMergeStateWithMockedBinaryDocValues(boolean withLiveDocs, boolean nullLiveDocs) throws IOException {
        MergeState.DocMap[] docMaps = new MergeState.DocMap[1];
        docMaps[0] = docID -> docID;
        SegmentInfo segmentInfo = TestsPrepareUtils.prepareSegmentInfo();

        // Create a DocValuesProducer that returns mocked BinaryDocValues
        DocValuesProducer docValuesProducer = prepareDocValuesProducer(prepareBinaryDocValues());

        DocValuesProducer[] docValuesProducers = new DocValuesProducer[1];
        docValuesProducers[0] = docValuesProducer;

        // Create FieldInfos
        FieldInfos fieldInfos = new FieldInfos(new FieldInfo[] { prepareKeyFieldInfo() });
        FieldInfos[] fieldInfosArray = new FieldInfos[1];
        fieldInfosArray[0] = fieldInfos;

        // Create FieldsProducer
        FieldsProducer fieldsProducer = TestsPrepareUtils.prepareFieldsProducer();
        FieldsProducer[] fieldsProducers = new FieldsProducer[1];
        fieldsProducers[0] = fieldsProducer;

        // Create live docs if needed
        Bits[] liveDocs = new Bits[1];
        if (withLiveDocs) {
            liveDocs[0] = new Bits() {
                @Override
                public boolean get(int index) {
                    return index % 2 == 0; // Only even document IDs are live
                }

                @Override
                public int length() {
                    return 10;
                }
            };
        } else {
            liveDocs[0] = null;
        }
        if (nullLiveDocs) {
            liveDocs = null;
        }

        // Create MergeState
        return new MergeState(
            docMaps,
            segmentInfo,
            fieldInfos,                // mergeFieldInfos
            null,                      // storedFieldsReaders
            null,                      // termVectorsReaders
            null,                      // normsProducers
            docValuesProducers,        // docValuesProducers
            fieldInfosArray,           // fieldInfos
            liveDocs,                  // liveDocs
            fieldsProducers,           // fieldsProducers
            null,                      // pointsReaders
            null,                      // knnVectorsReaders
            new int[] { 10 },          // maxDocs
            null,                      // infoStream
            null,                      // executor
            false                      // needsIndexSort
        );
    }

    /**
     * Creates a MergeState with SparseBinaryDocValuesPassThrough
     */
    public static MergeState prepareMergeStateWithPassThroughValues(boolean withLiveDocs) throws IOException {
        FieldInfo fieldInfo = prepareKeyFieldInfo();
        MergeState.DocMap[] docMaps = new MergeState.DocMap[1];
        docMaps[0] = docID -> docID;
        SegmentInfo segmentInfo = TestsPrepareUtils.prepareSegmentInfo();

        // Create a mocked BinaryDocValues
        BinaryDocValues mockBinaryDocValues = TestsPrepareUtils.prepareBinaryDocValues();

        // Create a SparseBinaryDocValuesPassThrough
        SparseBinaryDocValuesPassThrough passThrough = new SparseBinaryDocValuesPassThrough(mockBinaryDocValues, segmentInfo);

        // Create a DocValuesProducer that returns the passThrough
        DocValuesProducer mockProducer = mock(DocValuesProducer.class);
        when(mockProducer.getBinary(fieldInfo)).thenReturn(passThrough);

        DocValuesProducer[] docValuesProducers = new DocValuesProducer[1];
        docValuesProducers[0] = mockProducer;

        // Create FieldInfos
        FieldInfos fieldInfos = new FieldInfos(new FieldInfo[] { fieldInfo });
        FieldInfos[] fieldInfosArray = new FieldInfos[1];
        fieldInfosArray[0] = fieldInfos;

        // Create FieldsProducer
        FieldsProducer fieldsProducer = TestsPrepareUtils.prepareFieldsProducer();
        FieldsProducer[] fieldsProducers = new FieldsProducer[1];
        fieldsProducers[0] = fieldsProducer;

        // Create live docs if needed
        Bits[] liveDocs = new Bits[1];
        if (withLiveDocs) {
            liveDocs[0] = new Bits() {
                @Override
                public boolean get(int index) {
                    return index % 2 == 0; // Only even document IDs are live
                }

                @Override
                public int length() {
                    return 10;
                }
            };
        } else {
            liveDocs[0] = null;
        }

        // Create MergeState
        return new MergeState(
            docMaps,
            segmentInfo,
            fieldInfos,                // mergeFieldInfos
            null,                      // storedFieldsReaders
            null,                      // termVectorsReaders
            null,                      // normsProducers
            docValuesProducers,        // docValuesProducers
            fieldInfosArray,           // fieldInfos
            liveDocs,                  // liveDocs
            fieldsProducers,           // fieldsProducers
            null,                      // pointsReaders
            null,                      // knnVectorsReaders
            new int[] { 10 },          // maxDocs
            null,                      // infoStream
            null,                      // executor
            false                      // needsIndexSort
        );
    }

    public static IndexableFieldType prepareIndexableFieldType() {
        return new IndexableFieldType() {
            @Override
            public boolean stored() {
                return false;
            }

            @Override
            public boolean tokenized() {
                return false;
            }

            @Override
            public boolean storeTermVectors() {
                return false;
            }

            @Override
            public boolean storeTermVectorOffsets() {
                return false;
            }

            @Override
            public boolean storeTermVectorPositions() {
                return false;
            }

            @Override
            public boolean storeTermVectorPayloads() {
                return false;
            }

            @Override
            public boolean omitNorms() {
                return false;
            }

            @Override
            public IndexOptions indexOptions() {
                return IndexOptions.DOCS_AND_FREQS;
            }

            @Override
            public DocValuesType docValuesType() {
                return DocValuesType.NUMERIC;
            }

            @Override
            public DocValuesSkipIndexType docValuesSkipIndexType() {
                return DocValuesSkipIndexType.NONE;
            }

            @Override
            public Map<String, String> getAttributes() {
                return new HashMap<>();
            }

            @Override
            public int pointDimensionCount() {
                return 0;
            }

            @Override
            public int pointIndexDimensionCount() {
                return 0;
            }

            @Override
            public int pointNumBytes() {
                return 0;
            }

            @Override
            public int vectorDimension() {
                return 0;
            }

            @Override
            public VectorEncoding vectorEncoding() {
                return VectorEncoding.FLOAT32;
            }

            @Override
            public VectorSimilarityFunction vectorSimilarityFunction() {
                return VectorSimilarityFunction.EUCLIDEAN;
            }
        };
    }

    public static Settings prepareIndexSettings() {
        return Settings.builder().put("index.number_of_shards", 1).put("index.number_of_replicas", 0).build();
    }

    public static ContentPath prepareContentPath() {
        return new ContentPath();
    }

    public static SegmentWriteState prepareSegmentWriteState() {
        Directory directory = new ByteBuffersDirectory();
        SegmentInfo segmentInfo = prepareSegmentInfo();
        FieldInfos fieldInfos = new FieldInfos(new FieldInfo[] { prepareKeyFieldInfo() });
        IOContext ioContext = IOContext.DEFAULT;

        return new SegmentWriteState(InfoStream.getDefault(), directory, segmentInfo, fieldInfos, null, ioContext);
    }

    public static SegmentWriteState prepareSegmentWriteState(SegmentInfo segmentInfo) {
        Directory directory = new ByteBuffersDirectory();
        FieldInfos fieldInfos = new FieldInfos(new FieldInfo[] { prepareKeyFieldInfo() });
        IOContext ioContext = IOContext.DEFAULT;

        return new SegmentWriteState(InfoStream.getDefault(), directory, segmentInfo, fieldInfos, null, ioContext);
    }
}<|MERGE_RESOLUTION|>--- conflicted
+++ resolved
@@ -29,11 +29,8 @@
 import org.apache.lucene.search.DocIdSetIterator;
 import org.apache.lucene.store.ByteBuffersDirectory;
 import org.apache.lucene.store.Directory;
-<<<<<<< HEAD
 import org.apache.lucene.util.Bits;
-=======
 import org.apache.lucene.store.IOContext;
->>>>>>> 984a2399
 import org.apache.lucene.util.BytesRef;
 import org.apache.lucene.util.InfoStream;
 import org.apache.lucene.util.Version;
@@ -107,28 +104,6 @@
         return segmentInfo;
     }
 
-<<<<<<< HEAD
-    public static BinaryDocValues prepareBinaryDocValues() throws IOException {
-        BinaryDocValues mockBinaryDocValues = mock(BinaryDocValues.class);
-
-        when(mockBinaryDocValues.docID()).thenReturn(-1);
-
-        when(mockBinaryDocValues.nextDoc()).thenReturn(0)
-            .thenReturn(1)
-            .thenReturn(2)
-            .thenReturn(3)
-            .thenReturn(4)
-            .thenReturn(5)
-            .thenReturn(6)
-            .thenReturn(7)
-            .thenReturn(8)
-            .thenReturn(9)
-            .thenReturn(DocIdSetIterator.NO_MORE_DOCS);
-        when(mockBinaryDocValues.cost()).thenReturn(10L);
-
-        when(mockBinaryDocValues.binaryValue()).thenReturn(new BytesRef(new byte[] { 1, 2, 3, 4 }));
-        return mockBinaryDocValues;
-=======
     public static SegmentInfo prepareSegmentInfo(int maxDoc) {
         MergeState.DocMap[] docMaps = new MergeState.DocMap[1];
         docMaps[0] = docID -> docID;
@@ -155,55 +130,26 @@
         return segmentInfo;
     }
 
-    public static BinaryDocValues prepareBinaryDocValues() {
-        final BytesRef value = new BytesRef(new byte[] { 1, 2, 3, 4 });
-        BinaryDocValues binaryDocValues = new BinaryDocValues() {
-            private int docID = -1;
-
-            @Override
-            public int docID() {
-                return docID;
-            }
-
-            @Override
-            public int nextDoc() {
-                if (docID < 9) {
-                    docID++;
-                    return docID;
-                }
-                return NO_MORE_DOCS;
-            }
-
-            @Override
-            public int advance(int target) {
-                if (docID < target && target <= 9) {
-                    docID = target;
-                    return docID;
-                }
-                return NO_MORE_DOCS;
-            }
-
-            @Override
-            public long cost() {
-                return 10;
-            }
-
-            @Override
-            public BytesRef binaryValue() {
-                return value;
-            }
-
-            @Override
-            public boolean advanceExact(int target) throws IOException {
-                if (target <= 9) {
-                    docID = target;
-                    return true;
-                }
-                return false;
-            }
-        };
-        return binaryDocValues;
->>>>>>> 984a2399
+    public static BinaryDocValues prepareBinaryDocValues() throws IOException {
+        BinaryDocValues mockBinaryDocValues = mock(BinaryDocValues.class);
+
+        when(mockBinaryDocValues.docID()).thenReturn(-1);
+
+        when(mockBinaryDocValues.nextDoc()).thenReturn(0)
+            .thenReturn(1)
+            .thenReturn(2)
+            .thenReturn(3)
+            .thenReturn(4)
+            .thenReturn(5)
+            .thenReturn(6)
+            .thenReturn(7)
+            .thenReturn(8)
+            .thenReturn(9)
+            .thenReturn(DocIdSetIterator.NO_MORE_DOCS);
+        when(mockBinaryDocValues.cost()).thenReturn(10L);
+
+        when(mockBinaryDocValues.binaryValue()).thenReturn(new BytesRef(new byte[] { 1, 2, 3, 4 }));
+        return mockBinaryDocValues;
     }
 
     public static DocValuesProducer prepareDocValuesProducer(BinaryDocValues binaryDocValues) {
