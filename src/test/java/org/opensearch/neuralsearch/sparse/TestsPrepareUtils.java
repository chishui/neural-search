--- conflicted
+++ resolved
@@ -26,18 +26,6 @@
 import org.apache.lucene.index.SortedSetDocValues;
 import org.apache.lucene.index.SortedNumericDocValues;
 import org.apache.lucene.index.IndexableFieldType;
-import org.apache.lucene.index.LeafReader;
-import org.apache.lucene.index.LeafReaderContext;
-import org.apache.lucene.index.SegmentReader;
-import org.apache.lucene.util.Bits;
-import org.apache.lucene.index.PointValues;
-import org.apache.lucene.index.TermVectors;
-import org.apache.lucene.index.StoredFields;
-import org.apache.lucene.index.LeafMetaData;
-import org.apache.lucene.index.FloatVectorValues;
-import org.apache.lucene.index.ByteVectorValues;
-import org.apache.lucene.search.KnnCollector;
-
 import org.apache.lucene.store.ByteBuffersDirectory;
 import org.apache.lucene.store.Directory;
 import org.apache.lucene.store.IOContext;
@@ -48,14 +36,11 @@
 import org.opensearch.index.mapper.ContentPath;
 
 import java.io.IOException;
-import java.lang.reflect.Constructor;
 import java.util.Collections;
 import java.util.HashMap;
 import java.util.Iterator;
 import java.util.Map;
 import java.util.concurrent.Executors;
-
-import static org.opensearch.neuralsearch.sparse.common.SparseConstants.ALGO_TRIGGER_DOC_COUNT_FIELD;
 
 public class TestsPrepareUtils {
 
@@ -411,146 +396,6 @@
         return new ContentPath();
     }
 
-<<<<<<< HEAD
-    public static SegmentReader prepareSegmentReader() {
-        // We can't mock SegmentReader as it's final, and we can't easily create a real one
-        // due to its complex dependencies, so we'll return null
-        return null;
-    }
-
-    public static LeafReaderContext prepareLeafReaderContext() {
-        // Create a mock LeafReader
-        LeafReader leafReader = new LeafReader() {
-            @Override
-            public Terms terms(String field) {
-                return null;
-            }
-
-            @Override
-            public NumericDocValues getNumericDocValues(String field) {
-                return null;
-            }
-
-            @Override
-            public BinaryDocValues getBinaryDocValues(String field) {
-                return null;
-            }
-
-            @Override
-            public SortedDocValues getSortedDocValues(String field) {
-                return null;
-            }
-
-            @Override
-            public SortedNumericDocValues getSortedNumericDocValues(String field) {
-                return null;
-            }
-
-            @Override
-            public SortedSetDocValues getSortedSetDocValues(String field) {
-                return null;
-            }
-
-            @Override
-            public FieldInfos getFieldInfos() {
-                FieldInfo fieldInfo = prepareKeyFieldInfo();
-                fieldInfo.putAttribute(ALGO_TRIGGER_DOC_COUNT_FIELD, "1");
-                return new FieldInfos(new FieldInfo[] { fieldInfo });
-            }
-
-            @Override
-            public Bits getLiveDocs() {
-                return null;
-            }
-
-            @Override
-            public PointValues getPointValues(String field) throws IOException {
-                return null;
-            }
-
-            @Override
-            public TermVectors termVectors() throws IOException {
-                return null;
-            }
-
-            @Override
-            public int numDocs() {
-                return 10;
-            }
-
-            @Override
-            public int maxDoc() {
-                return 10;
-            }
-
-            @Override
-            public StoredFields storedFields() throws IOException {
-                return null;
-            }
-
-            @Override
-            protected void doClose() throws IOException {
-
-            }
-
-            @Override
-            public void checkIntegrity() {}
-
-            @Override
-            public LeafMetaData getMetaData() {
-                return null;
-            }
-
-            @Override
-            public CacheHelper getCoreCacheHelper() {
-                return null;
-            }
-
-            @Override
-            public CacheHelper getReaderCacheHelper() {
-                return null;
-            }
-
-            @Override
-            public NumericDocValues getNormValues(String field) {
-                return null;
-            }
-
-            @Override
-            public DocValuesSkipper getDocValuesSkipper(String field) throws IOException {
-                return null;
-            }
-
-            @Override
-            public FloatVectorValues getFloatVectorValues(String field) throws IOException {
-                return null;
-            }
-
-            @Override
-            public ByteVectorValues getByteVectorValues(String field) throws IOException {
-                return null;
-            }
-
-            @Override
-            public void searchNearestVectors(String field, float[] target, KnnCollector knnCollector, Bits acceptDocs) throws IOException {
-
-            }
-
-            @Override
-            public void searchNearestVectors(String field, byte[] target, KnnCollector knnCollector, Bits acceptDocs) throws IOException {
-
-            }
-        };
-
-        // Use reflection to create a LeafReaderContext since the constructor is not public
-        try {
-            Constructor<LeafReaderContext> constructor = LeafReaderContext.class.getDeclaredConstructor(LeafReader.class);
-            constructor.setAccessible(true);
-            return constructor.newInstance(leafReader);
-        } catch (Exception e) {
-            throw new RuntimeException("Failed to create LeafReaderContext", e);
-        }
-=======
     public static SegmentWriteState prepareSegmentWriteState() {
         Directory directory = new ByteBuffersDirectory();
         SegmentInfo segmentInfo = prepareSegmentInfo();
@@ -566,6 +411,5 @@
         IOContext ioContext = IOContext.DEFAULT;
 
         return new SegmentWriteState(InfoStream.getDefault(), directory, segmentInfo, fieldInfos, null, ioContext);
->>>>>>> a674e0e1
     }
 }